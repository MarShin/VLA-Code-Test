import os
import gymnasium as gym
import time
from mani_skill.utils.wrappers.record import RecordEpisode
# TODO: Change this to import your env
from examples.card_stack_env import CardStackEnv
<<<<<<< HEAD
from xxz.collect_capsules_env import CollectCapsulesEnv
=======
from xuqiyue.place_to_block import CustomEnv
>>>>>>> 82ab0154

def generate_videos(n_episodes=10, max_steps_per_episode=100, video_dir="card_stack_videos"):
    """
    Generate and save videos of random agent interactions in the CardStack environment.
    """
    # TODO: Change this to make your env
<<<<<<< HEAD

    # env = gym.make("CollectCapsulesEnv-v1", obs_mode="state", render_mode="human")
    # obs, _ = env.reset(options=dict(reconfigure=True))
    # while True:
    #     action = env.action_space.sample()
    #     obs, reward, terminated, truncated, info = env.step(action)
    #     env.render()

    env = gym.make("CollectCapsulesEnv-v1", obs_mode="state", render_mode="rgb_array")
=======
    env = gym.make("Customv1", obs_mode="state", render_mode="rgb_array")
>>>>>>> 82ab0154
    video_dir = os.path.join(video_dir, time.strftime("%Y%m%d-%H%M%S"))
    os.makedirs(video_dir, exist_ok=True)

    env = RecordEpisode(env, output_dir=video_dir, save_video=True, 
                        trajectory_name="random_actions", max_steps_per_video=max_steps_per_episode)
    for _ in range(n_episodes):
        obs, info = env.reset()
        for _ in range(max_steps_per_episode):
            action = env.action_space.sample()  # Take random action
            obs, reward, terminated, truncated, info = env.step(action)
            if terminated or truncated:
                break
    env.close()

if __name__ == "__main__":
    generate_videos(n_episodes=1, max_steps_per_episode=1000, video_dir="maniskill_videos")<|MERGE_RESOLUTION|>--- conflicted
+++ resolved
@@ -4,30 +4,14 @@
 from mani_skill.utils.wrappers.record import RecordEpisode
 # TODO: Change this to import your env
 from examples.card_stack_env import CardStackEnv
-<<<<<<< HEAD
-from xxz.collect_capsules_env import CollectCapsulesEnv
-=======
 from xuqiyue.place_to_block import CustomEnv
->>>>>>> 82ab0154
 
 def generate_videos(n_episodes=10, max_steps_per_episode=100, video_dir="card_stack_videos"):
     """
     Generate and save videos of random agent interactions in the CardStack environment.
     """
-    # TODO: Change this to make your env
-<<<<<<< HEAD
-
-    # env = gym.make("CollectCapsulesEnv-v1", obs_mode="state", render_mode="human")
-    # obs, _ = env.reset(options=dict(reconfigure=True))
-    # while True:
-    #     action = env.action_space.sample()
-    #     obs, reward, terminated, truncated, info = env.step(action)
-    #     env.render()
-
-    env = gym.make("CollectCapsulesEnv-v1", obs_mode="state", render_mode="rgb_array")
-=======
+    # TODO: Change this to make your en
     env = gym.make("Customv1", obs_mode="state", render_mode="rgb_array")
->>>>>>> 82ab0154
     video_dir = os.path.join(video_dir, time.strftime("%Y%m%d-%H%M%S"))
     os.makedirs(video_dir, exist_ok=True)
 
